--- conflicted
+++ resolved
@@ -49,9 +49,6 @@
 
         return EmptyIndexRetriever(self)
 
-<<<<<<< HEAD
-    def _build_index_from_nodes(self, nodes: Sequence[BaseNode]) -> EmptyIndexStruct:
-=======
     def as_query_engine(self, **kwargs: Any) -> BaseQueryEngine:
         if "response_mode" not in kwargs:
             kwargs["response_mode"] = "generation"
@@ -61,8 +58,7 @@
 
         return super().as_query_engine(**kwargs)
 
-    def _build_index_from_nodes(self, nodes: Sequence[Node]) -> EmptyIndexStruct:
->>>>>>> 98e12fa5
+    def _build_index_from_nodes(self, nodes: Sequence[BaseNode]) -> EmptyIndexStruct:
         """Build the index from documents.
 
         Args:
