--- conflicted
+++ resolved
@@ -48,6 +48,10 @@
         """Async run query combiner."""
         return self.run(query_obj, query_bundle)
 
+    async def arun(self, query_bundle: QueryBundle, level: int = 0) -> Response:
+        """Run query combiner."""
+        return self.run(query_bundle, level=level)
+
 
 class SingleQueryCombiner(BaseQueryCombiner):
     """Single query combiner.
@@ -66,7 +70,6 @@
         )
         return updated_query_bundle
 
-<<<<<<< HEAD
     def run(self, query_bundle: QueryBundle, level: int = 0) -> Response:
         """Run query combiner."""
         updated_query_bundle = self._prepare_update(query_bundle)
@@ -80,19 +83,6 @@
         return await self._query_runner.aquery_transformed(
             updated_query_bundle, self._index_struct, level=level
         )
-=======
-    def run(self, query_obj: BaseGPTIndexQuery, query_bundle: QueryBundle) -> Response:
-        """Run query combiner."""
-        updated_query_bundle = self._prepare_update(query_bundle)
-        return query_obj.query(updated_query_bundle)
->>>>>>> f1ecae7b
-
-    async def arun(
-        self, query_obj: BaseGPTIndexQuery, query_bundle: QueryBundle
-    ) -> Response:
-        """Run query combiner."""
-        updated_query_bundle = self._prepare_update(query_bundle)
-        return await query_obj.aquery(updated_query_bundle)
 
 
 def default_stop_fn(stop_dict: Dict) -> bool:
