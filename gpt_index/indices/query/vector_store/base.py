"""Base vector store index query."""


from typing import Any, List, Optional

from gpt_index.data_structs.data_structs_v2 import IndexDict

# from gpt_index.data_structs.data_structs import IndexDict, Node
from gpt_index.data_structs.node_v2 import Node
from gpt_index.embeddings.base import BaseEmbedding
from gpt_index.indices.query.base import BaseGPTIndexQuery
from gpt_index.indices.query.embedding_utils import SimilarityTracker
from gpt_index.indices.query.schema import QueryBundle
from gpt_index.indices.service_context import ServiceContext
from gpt_index.indices.utils import log_vector_store_query_result
from gpt_index.vector_stores.types import VectorStore


class GPTVectorStoreIndexQuery(BaseGPTIndexQuery[IndexDict]):
    """Base vector store query.

    Args:
        embed_model (Optional[BaseEmbedding]): embedding model
        similarity_top_k (int): number of top k results to return
        vector_store (Optional[VectorStore]): vector store

    """

    def __init__(
        self,
        index_struct: IndexDict,
        service_context: ServiceContext,
        vector_store: Optional[VectorStore] = None,
        similarity_top_k: int = 1,
        **kwargs: Any,
    ) -> None:
        """Initialize params."""
        super().__init__(
            index_struct=index_struct, service_context=service_context, **kwargs
        )
        self._similarity_top_k = similarity_top_k
        if vector_store is None:
            raise ValueError("Vector store is required for vector store query.")
        self._vector_store = vector_store

    def _retrieve(
        self,
        query_bundle: QueryBundle,
        similarity_tracker: Optional[SimilarityTracker] = None,
    ) -> List[Node]:
<<<<<<< HEAD
        if query_bundle.embedding is None:
            query_bundle.embedding = (
                self._service_context.embed_model.get_agg_embedding_from_queries(
                    query_bundle.embedding_strs
                )
            )
=======
>>>>>>> f1ecae7b

        if self._vector_store.is_embedding_query:
            if query_bundle.embedding is None:
                query_bundle.embedding = (
                    self._embed_model.get_agg_embedding_from_queries(
                        query_bundle.embedding_strs
                    )
                )
            query_result = self._vector_store.query(
                query_bundle.embedding,
                self._similarity_top_k,
                self._doc_ids,
            )
        else:
            # TODO: fix function signature of query
            query_result = self._vector_store.query(
                [],
                self._similarity_top_k,
                self._doc_ids,
                query_str=query_bundle.query_str,
            )

        if query_result.nodes is None:
            if query_result.ids is None:
                raise ValueError(
                    "Vector store query result should return at "
                    "least one of nodes or ids."
                )
            assert isinstance(self._index_struct, IndexDict)
            node_ids = [self._index_struct.nodes_dict[idx] for idx in query_result.ids]
            nodes = self._docstore.get_nodes(node_ids)
            query_result.nodes = nodes

        log_vector_store_query_result(query_result)

        if similarity_tracker is not None and query_result.similarities is not None:
            for node, similarity in zip(query_result.nodes, query_result.similarities):
                similarity_tracker.add(node, similarity)

        return query_result.nodes<|MERGE_RESOLUTION|>--- conflicted
+++ resolved
@@ -48,20 +48,11 @@
         query_bundle: QueryBundle,
         similarity_tracker: Optional[SimilarityTracker] = None,
     ) -> List[Node]:
-<<<<<<< HEAD
-        if query_bundle.embedding is None:
-            query_bundle.embedding = (
-                self._service_context.embed_model.get_agg_embedding_from_queries(
-                    query_bundle.embedding_strs
-                )
-            )
-=======
->>>>>>> f1ecae7b
 
         if self._vector_store.is_embedding_query:
             if query_bundle.embedding is None:
                 query_bundle.embedding = (
-                    self._embed_model.get_agg_embedding_from_queries(
+                    self._service_context.embed_model.get_agg_embedding_from_queries(
                         query_bundle.embedding_strs
                     )
                 )
